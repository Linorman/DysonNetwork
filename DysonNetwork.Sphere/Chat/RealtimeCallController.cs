using DysonNetwork.Shared.Proto;
using DysonNetwork.Sphere.Chat.Realtime;
using Microsoft.AspNetCore.Authorization;
using Microsoft.AspNetCore.Mvc;
using Microsoft.EntityFrameworkCore;
using Swashbuckle.AspNetCore.Annotations;

namespace DysonNetwork.Sphere.Chat;

[ApiController]
[Route("/api/chat/realtime")]
public class RealtimeCallController(
    IConfiguration configuration,
    AppDatabase db,
    ChatService cs,
    IRealtimeService realtime
) : ControllerBase
{
    /// <summary>
    /// This endpoint is especially designed for livekit webhooks,
    /// for update the call participates and more.
    /// Learn more at: https://docs.livekit.io/home/server/webhooks/
    /// </summary>
    [HttpPost("webhook")]
    [SwaggerIgnore]
    public async Task<IActionResult> WebhookReceiver()
    {
        using var reader = new StreamReader(Request.Body);
        var postData = await reader.ReadToEndAsync();
        var authHeader = Request.Headers.Authorization.ToString();

        await realtime.ReceiveWebhook(postData, authHeader);

        return Ok();
    }

    [HttpGet("{roomId:guid}")]
    [Authorize]
    public async Task<ActionResult<RealtimeCall>> GetOngoingCall(Guid roomId)
    {
        if (HttpContext.Items["CurrentUser"] is not Account currentUser) return Unauthorized();

        var accountId = Guid.Parse(currentUser.Id);
        var member = await db.ChatMembers
            .Where(m => m.AccountId == accountId && m.ChatRoomId == roomId)
            .FirstOrDefaultAsync();

        if (member == null || member.Role < ChatMemberRole.Member)
            return StatusCode(403, "You need to be a member to view call status.");

        var ongoingCall = await db.ChatRealtimeCall
            .Where(c => c.RoomId == roomId)
            .Where(c => c.EndedAt == null)
            .Include(c => c.Room)
            .Include(c => c.Sender)
            .FirstOrDefaultAsync();
        if (ongoingCall is null) return NotFound();
        return Ok(ongoingCall);
    }

    [HttpGet("{roomId:guid}/join")]
    [Authorize]
    public async Task<ActionResult<JoinCallResponse>> JoinCall(Guid roomId)
    {
        if (HttpContext.Items["CurrentUser"] is not Account currentUser) return Unauthorized();

        // Check if the user is a member of the chat room
        var accountId = Guid.Parse(currentUser.Id);
        var member = await db.ChatMembers
            .Where(m => m.AccountId == accountId && m.ChatRoomId == roomId)
            .FirstOrDefaultAsync();

        if (member == null || member.Role < ChatMemberRole.Member)
            return StatusCode(403, "You need to be a member to join a call.");

        // Get ongoing call
        var ongoingCall = await cs.GetCallOngoingAsync(roomId);
        if (ongoingCall is null)
            return NotFound("There is no ongoing call in this room.");

        // Check if session ID exists
        if (string.IsNullOrEmpty(ongoingCall.SessionId))
            return BadRequest("Call session is not properly configured.");

        var isAdmin = member.Role >= ChatMemberRole.Moderator;
        var userToken = await realtime.GetUserTokenAsync(currentUser, ongoingCall.SessionId, isAdmin);

        // Get LiveKit endpoint from configuration
<<<<<<< HEAD
        var endpoint = configuration[$"Realtime:{realtime.ProviderName}:Endpoint"] ?? realtime.ProviderName switch
=======
        var endpoint = _config.Endpoint ??
                   throw new InvalidOperationException("LiveKit endpoint configuration is missing");

        // Inject the ChatRoomService
        var chatRoomService = HttpContext.RequestServices.GetRequiredService<ChatRoomService>();

        // Get current participants from the LiveKit service
        var participants = new List<CallParticipant>();
        if (realtime is LiveKitRealtimeService livekitService)
>>>>>>> f1a6d4ab
        {
            // Unusable for sure, just for placeholder
            "LiveKit" => "https://livekit.cloud",
            "Cloudflare" => "https://rtk.realtime.cloudflare.com/v2",
            // Unusable for sure, just for placeholder
            _ => "https://example.com" 
        };

        // Create the response model
        var response = new JoinCallResponse
        {
            Provider = realtime.ProviderName,
            Endpoint = endpoint,
            Token = userToken,
            CallId = ongoingCall.Id,
            RoomName = ongoingCall.SessionId,
            IsAdmin = isAdmin
        };

        return Ok(response);
    }

    [HttpPost("{roomId:guid}")]
    [Authorize]
    public async Task<ActionResult<RealtimeCall>> StartCall(Guid roomId)
    {
        if (HttpContext.Items["CurrentUser"] is not Account currentUser) return Unauthorized();

        var accountId = Guid.Parse(currentUser.Id);
        var member = await db.ChatMembers
            .Where(m => m.AccountId == accountId && m.ChatRoomId == roomId)
            .Include(m => m.ChatRoom)
            .FirstOrDefaultAsync();
        if (member == null || member.Role < ChatMemberRole.Member)
            return StatusCode(403, "You need to be a normal member to start a call.");

        var ongoingCall = await cs.GetCallOngoingAsync(roomId);
        if (ongoingCall is not null) return StatusCode(423, "There is already an ongoing call inside the chatroom.");
        var call = await cs.CreateCallAsync(member.ChatRoom, member);
        return Ok(call);
    }

    [HttpDelete("{roomId:guid}")]
    [Authorize]
    public async Task<ActionResult<RealtimeCall>> EndCall(Guid roomId)
    {
        if (HttpContext.Items["CurrentUser"] is not Account currentUser) return Unauthorized();

        var accountId = Guid.Parse(currentUser.Id);
        var member = await db.ChatMembers
            .Where(m => m.AccountId == accountId && m.ChatRoomId == roomId)
            .FirstOrDefaultAsync();
        if (member == null || member.Role < ChatMemberRole.Member)
            return StatusCode(403, "You need to be a normal member to end a call.");

        try
        {
            await cs.EndCallAsync(roomId, member);
            return NoContent();
        }
        catch (Exception exception)
        {
            return BadRequest(exception.Message);
        }
    }
}

// Response model for joining a call
public class JoinCallResponse
{
    /// <summary>
    /// The service provider name (e.g., "LiveKit")
    /// </summary>
    public string Provider { get; set; } = null!;

    /// <summary>
    /// The provider server endpoint
    /// </summary>
    public string Endpoint { get; set; } = null!;

    /// <summary>
    /// Authentication token for the user
    /// </summary>
    public string Token { get; set; } = null!;

    /// <summary>
    /// The call identifier
    /// </summary>
    public Guid CallId { get; set; }

    /// <summary>
    /// The room name in LiveKit
    /// </summary>
    public string RoomName { get; set; } = null!;

    /// <summary>
    /// Whether the user is the admin of the call
    /// </summary>
    public bool IsAdmin { get; set; }
}

/// <summary>
/// Represents a participant in a real-time call
/// </summary>
public class CallParticipant
{
    /// <summary>
    /// The participant's identity (username)
    /// </summary>
    public string Identity { get; set; } = null!;

    /// <summary>
    /// The participant's display name
    /// </summary>
    public string Name { get; set; } = null!;

    /// <summary>
    /// The participant's account ID if available
    /// </summary>
    public Guid? AccountId { get; set; }

    /// <summary>
    /// The participant's profile in the chat
    /// </summary>
    public ChatMember? Profile { get; set; }

    /// <summary>
    /// When the participant joined the call
    /// </summary>
    public DateTime JoinedAt { get; set; }
}<|MERGE_RESOLUTION|>--- conflicted
+++ resolved
@@ -1,11 +1,17 @@
 using DysonNetwork.Shared.Proto;
 using DysonNetwork.Sphere.Chat.Realtime;
+using Livekit.Server.Sdk.Dotnet;
 using Microsoft.AspNetCore.Authorization;
 using Microsoft.AspNetCore.Mvc;
 using Microsoft.EntityFrameworkCore;
 using Swashbuckle.AspNetCore.Annotations;
 
 namespace DysonNetwork.Sphere.Chat;
+
+public class RealtimeChatConfiguration
+{
+    public string Endpoint { get; set; } = null!;
+}
 
 [ApiController]
 [Route("/api/chat/realtime")]
@@ -16,6 +22,9 @@
     IRealtimeService realtime
 ) : ControllerBase
 {
+    private readonly RealtimeChatConfiguration _config =
+        configuration.GetSection("RealtimeChat").Get<RealtimeChatConfiguration>()!;
+
     /// <summary>
     /// This endpoint is especially designed for livekit webhooks,
     /// for update the call participates and more.
@@ -28,9 +37,9 @@
         using var reader = new StreamReader(Request.Body);
         var postData = await reader.ReadToEndAsync();
         var authHeader = Request.Headers.Authorization.ToString();
-
+        
         await realtime.ReceiveWebhook(postData, authHeader);
-
+    
         return Ok();
     }
 
@@ -83,12 +92,9 @@
             return BadRequest("Call session is not properly configured.");
 
         var isAdmin = member.Role >= ChatMemberRole.Moderator;
-        var userToken = await realtime.GetUserTokenAsync(currentUser, ongoingCall.SessionId, isAdmin);
+        var userToken = realtime.GetUserToken(currentUser, ongoingCall.SessionId, isAdmin);
 
         // Get LiveKit endpoint from configuration
-<<<<<<< HEAD
-        var endpoint = configuration[$"Realtime:{realtime.ProviderName}:Endpoint"] ?? realtime.ProviderName switch
-=======
         var endpoint = _config.Endpoint ??
                    throw new InvalidOperationException("LiveKit endpoint configuration is missing");
 
@@ -98,14 +104,27 @@
         // Get current participants from the LiveKit service
         var participants = new List<CallParticipant>();
         if (realtime is LiveKitRealtimeService livekitService)
->>>>>>> f1a6d4ab
-        {
-            // Unusable for sure, just for placeholder
-            "LiveKit" => "https://livekit.cloud",
-            "Cloudflare" => "https://rtk.realtime.cloudflare.com/v2",
-            // Unusable for sure, just for placeholder
-            _ => "https://example.com" 
-        };
+        {
+            var roomParticipants = await livekitService.GetRoomParticipantsAsync(ongoingCall.SessionId);
+            participants = [];
+            
+            foreach (var p in roomParticipants)
+            {
+                var participant = new CallParticipant
+                {
+                    Identity = p.Identity,
+                    Name = p.Name,
+                    AccountId = p.AccountId,
+                    JoinedAt = p.JoinedAt
+                };
+            
+                // Fetch the ChatMember profile if we have an account ID
+                if (p.AccountId.HasValue)
+                    participant.Profile = await chatRoomService.GetRoomMember(p.AccountId.Value, roomId);
+            
+                participants.Add(participant);
+            }
+        }
 
         // Create the response model
         var response = new JoinCallResponse
@@ -115,7 +134,8 @@
             Token = userToken,
             CallId = ongoingCall.Id,
             RoomName = ongoingCall.SessionId,
-            IsAdmin = isAdmin
+            IsAdmin = isAdmin,
+            Participants = participants
         };
 
         return Ok(response);
@@ -175,7 +195,7 @@
     public string Provider { get; set; } = null!;
 
     /// <summary>
-    /// The provider server endpoint
+    /// The LiveKit server endpoint
     /// </summary>
     public string Endpoint { get; set; } = null!;
 
@@ -198,6 +218,11 @@
     /// Whether the user is the admin of the call
     /// </summary>
     public bool IsAdmin { get; set; }
+    
+    /// <summary>
+    /// Current participants in the call
+    /// </summary>
+    public List<CallParticipant> Participants { get; set; } = new();
 }
 
 /// <summary>
@@ -209,22 +234,22 @@
     /// The participant's identity (username)
     /// </summary>
     public string Identity { get; set; } = null!;
-
+    
     /// <summary>
     /// The participant's display name
     /// </summary>
     public string Name { get; set; } = null!;
-
+    
     /// <summary>
     /// The participant's account ID if available
     /// </summary>
     public Guid? AccountId { get; set; }
-
+    
     /// <summary>
     /// The participant's profile in the chat
     /// </summary>
     public ChatMember? Profile { get; set; }
-
+    
     /// <summary>
     /// When the participant joined the call
     /// </summary>
